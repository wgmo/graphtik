--- conflicted
+++ resolved
@@ -4,6 +4,7 @@
   - "2.7"
   - "3.4"
   - "3.5"
+
 addons:
   apt:
     packages:
@@ -13,11 +14,7 @@
 install:
   - pip install Sphinx sphinx_rtd_theme codecov packaging
   - "python -c $'import os, packaging.version as version\\nv = version.parse(os.environ.get(\"TRAVIS_TAG\", \"1.0\")).public\\nwith open(\"VERSION\", \"w\") as f: f.write(v)'"
-<<<<<<< HEAD
-  - pip install .[plot]
-=======
   - pip install -e .[test]
->>>>>>> 4e55b303
   - cd docs
   - make clean html
   - cd ..
