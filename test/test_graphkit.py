--- conflicted
+++ resolved
@@ -53,15 +53,10 @@
     @operation(name='pow_op1', needs='sum_ab', provides=['sum_ab_p1', 'sum_ab_p2', 'sum_ab_p3'], params={'exponent': 3})
     def pow_op1(a, exponent=2):
         return [math.pow(a, y) for y in range(1, exponent+1)]
-<<<<<<< HEAD
-    
+
     # `_compute()` needs a` nx-DiGraph in  op's `net` attribute.
     compose("mock graph")(pow_op1)
-    print(pow_op1._compute({'sum_ab':2}, ['sum_ab_p2']))
-=======
-
     assert pow_op1._compute({'sum_ab':2}, ['sum_ab_p2']) == {'sum_ab_p2': 4.0}
->>>>>>> 8c410664
 
     # Partial operation that is bound at a later time
     partial_op = operation(name='sum_op2', needs=['sum_ab_p1', 'sum_ab_p2'], provides='p1_plus_p2')
